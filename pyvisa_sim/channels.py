--- conflicted
+++ resolved
@@ -195,11 +195,7 @@
                     self._selected = parsed["ch_id"]
                     self._properties[name].set_value(str(parsed["0"]))
                 else:
-<<<<<<< HEAD
-                    self._properties[name].set_value(parsed)  # type: ignore[arg-type]
-=======
                     self._properties[name].set_value(str(parsed))
->>>>>>> 6fb7d9d0
                 return response
             except ValueError:
                 if isinstance(error_response, bytes):
