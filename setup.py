#!/usr/bin/env python
# -*- coding: utf-8 -*-
from setuptools import setup

<<<<<<< HEAD
try:
    import sys
    reload(sys).setdefaultencoding("UTF-8")
except:
    pass


try:
    from setuptools import setup
except ImportError:
    print('Please install or upgrade setuptools or pip to continue')
    sys.exit(1)


import codecs


def read(filename):
    return codecs.open(filename, encoding='utf-8').read()


long_description = '\n\n'.join([read('README'),
                                read('AUTHORS'),
                                read('CHANGES')])

__doc__ = long_description

requirements = ['stringparser', 'pyvisa>=1.8', 'pyyaml']

setup(name='PyVISA-sim-QCoDeS',
      description='Simulated backend for PyVISA implementing TCPIP, GPIB, RS232, and USB resources. Fork with additional QCoDes features',
      version='0.4.0',
      long_description=long_description,
      author='Hernan E. Grecco',
      author_email='hernan.grecco@gmail.com',
      maintainer='Hernan E. Grecco',
      maintainer_email='hernan.grecco@gmail.com',
      url='https://github.com/pyvisa/pyvisa-sim',
      test_suite='pyvisa-sim.testsuite.testsuite',
      keywords='VISA GPIB USB serial RS232 TCPIP measurement acquisition simulator mock',
      license='MIT License',
      install_requires=requirements,
      classifiers=[
        'Development Status :: 4 - Beta',
        'Intended Audience :: Developers',
        'Intended Audience :: Science/Research',
        'License :: OSI Approved :: MIT License',
        'Operating System :: Microsoft :: Windows',
        'Operating System :: POSIX :: Linux',
        'Operating System :: MacOS :: MacOS X',
        'Programming Language :: Python',
        'Topic :: Scientific/Engineering :: Interface Engine/Protocol Translator',
        'Topic :: Software Development :: Libraries :: Python Modules',
        'Programming Language :: Python :: 2.7',
        'Programming Language :: Python :: 3.2',
        'Programming Language :: Python :: 3.3',
        'Programming Language :: Python :: 3.4',
        'Programming Language :: Python :: 3.5',
        'Programming Language :: Python :: 3.6',
        ],
      packages=['pyvisa-sim', 
                'pyvisa-sim.testsuite'],
      package_data={
          'pyvisa-sim': ['default.yaml']
      },
      platforms="Linux, Windows,Mac",
      use_2to3=False,
      zip_safe=False)
=======
if __name__ == "__main__":
    setup(use_scm_version=True)
>>>>>>> f50fb81d
<|MERGE_RESOLUTION|>--- conflicted
+++ resolved
@@ -2,76 +2,5 @@
 # -*- coding: utf-8 -*-
 from setuptools import setup
 
-<<<<<<< HEAD
-try:
-    import sys
-    reload(sys).setdefaultencoding("UTF-8")
-except:
-    pass
-
-
-try:
-    from setuptools import setup
-except ImportError:
-    print('Please install or upgrade setuptools or pip to continue')
-    sys.exit(1)
-
-
-import codecs
-
-
-def read(filename):
-    return codecs.open(filename, encoding='utf-8').read()
-
-
-long_description = '\n\n'.join([read('README'),
-                                read('AUTHORS'),
-                                read('CHANGES')])
-
-__doc__ = long_description
-
-requirements = ['stringparser', 'pyvisa>=1.8', 'pyyaml']
-
-setup(name='PyVISA-sim-QCoDeS',
-      description='Simulated backend for PyVISA implementing TCPIP, GPIB, RS232, and USB resources. Fork with additional QCoDes features',
-      version='0.4.0',
-      long_description=long_description,
-      author='Hernan E. Grecco',
-      author_email='hernan.grecco@gmail.com',
-      maintainer='Hernan E. Grecco',
-      maintainer_email='hernan.grecco@gmail.com',
-      url='https://github.com/pyvisa/pyvisa-sim',
-      test_suite='pyvisa-sim.testsuite.testsuite',
-      keywords='VISA GPIB USB serial RS232 TCPIP measurement acquisition simulator mock',
-      license='MIT License',
-      install_requires=requirements,
-      classifiers=[
-        'Development Status :: 4 - Beta',
-        'Intended Audience :: Developers',
-        'Intended Audience :: Science/Research',
-        'License :: OSI Approved :: MIT License',
-        'Operating System :: Microsoft :: Windows',
-        'Operating System :: POSIX :: Linux',
-        'Operating System :: MacOS :: MacOS X',
-        'Programming Language :: Python',
-        'Topic :: Scientific/Engineering :: Interface Engine/Protocol Translator',
-        'Topic :: Software Development :: Libraries :: Python Modules',
-        'Programming Language :: Python :: 2.7',
-        'Programming Language :: Python :: 3.2',
-        'Programming Language :: Python :: 3.3',
-        'Programming Language :: Python :: 3.4',
-        'Programming Language :: Python :: 3.5',
-        'Programming Language :: Python :: 3.6',
-        ],
-      packages=['pyvisa-sim', 
-                'pyvisa-sim.testsuite'],
-      package_data={
-          'pyvisa-sim': ['default.yaml']
-      },
-      platforms="Linux, Windows,Mac",
-      use_2to3=False,
-      zip_safe=False)
-=======
 if __name__ == "__main__":
-    setup(use_scm_version=True)
->>>>>>> f50fb81d
+    setup(use_scm_version=True)